--- conflicted
+++ resolved
@@ -9,11 +9,7 @@
 	github.com/cespare/xxhash v1.1.0
 	github.com/evanw/esbuild v0.25.6
 	github.com/rs/xid v1.6.0
-<<<<<<< HEAD
-	golang.org/x/net v0.41.0
-=======
 	golang.org/x/net v0.42.0
->>>>>>> 7b0d9282
 	golang.org/x/text v0.27.0
 )
 
